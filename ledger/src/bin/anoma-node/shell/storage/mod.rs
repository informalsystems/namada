//! The storage module handles both the current state in-memory and the stored
//! state in DB.

mod db;
mod types;

use std::collections::HashMap;
use std::ops::Deref;
use std::path::PathBuf;

use anoma::bytes::ByteBuf;
use sparse_merkle_tree::{SparseMerkleTree, H256};
use thiserror::Error;

pub use self::types::{
    Address, BasicAddress, BlockHash, BlockHeight, KeySeg, MerkleTree,
    ValidatorAddress, Value,
};
use self::types::{Hash256, CHAIN_ID_LENGTH};
use super::MerkleRoot;

#[derive(Error, Debug)]
pub enum Error {
    #[error("TEMPORARY error: {error}")]
    Temporary { error: String },
    #[error("Database error: {0}")]
    DBError(db::Error),
    #[error("Merkle tree error: {0}")]
    MerkleTreeError(sparse_merkle_tree::error::Error),
}

pub type Result<T> = std::result::Result<T, Error>;

static VP_WASM: &'static [u8] =
    include_bytes!("../../../../../../vp_template/vp.wasm");

#[derive(Debug)]
pub struct Storage {
    db: db::DB,
    chain_id: String,
    // TODO Because the transaction may modify and state, we'll probably need
    // to split into read-only last block state and mutable current block state
    // for write-only. When the block is committed, the former will be updated
    // to the state of the latter
    block: BlockStorage,
}

#[derive(Debug)]
pub struct BlockStorage {
    tree: MerkleTree,
    hash: BlockHash,
    height: BlockHeight,
    subspaces: HashMap<Address, HashMap<String, Vec<u8>>>,
}

impl Storage {
    pub fn new(db_path: &PathBuf) -> Self {
        let tree = MerkleTree::default();
        let subspaces = HashMap::new();
        let block = BlockStorage {
            tree,
            hash: BlockHash::default(),
            height: BlockHeight(0),
            subspaces,
        };
        Self {
            // TODO: Error handling
            db: db::open(db_path).unwrap(),
            chain_id: String::with_capacity(CHAIN_ID_LENGTH),
            block,
        }
    }

    /// Load the full state at the last committed height, if any. Returns the
    /// Merkle root hash and the height of the committed block.
    pub fn load_last_state(&mut self) -> Result<Option<(MerkleRoot, u64)>> {
        if let Some((chain_id, tree, hash, height, subspaces)) =
            self.db.read_last_block().map_err(Error::DBError)?
        {
            self.chain_id = chain_id;
            self.block.tree = tree;
            self.block.hash = hash;
            self.block.height = height;
            self.block.subspaces = subspaces;
            log::debug!("Loaded storage from DB: {:#?}", self);
            return Ok(Some((
                MerkleRoot(
                    self.block.tree.0.root().as_slice().deref().to_vec(),
                ),
                self.block.height.0,
            )));
        }
        Ok(None)
    }

    /// Persist the current block's state to the database
    pub fn commit(&mut self) -> Result<()> {
        // TODO DB sub-dir with chain ID?
        self.db
            .write_block(
                &self.block.tree,
                &self.block.hash,
                &self.block.height,
                &self.block.subspaces,
            )
            .map_err(|e| Error::DBError(e).into())
    }

    /// # Storage reads
    pub fn merkle_root(&self) -> &H256 {
        self.block.tree.0.root()
    }

    /// # Storage writes
    // TODO Enforce or check invariant (it should catch newly added storage
    // fields too) that every function that changes storage, except for data
    // from Tendermint's block header should call this function to update the
    // Merkle tree.
    fn update_tree(&mut self, key: H256, value: H256) -> Result<()> {
        self.block
            .tree
            .0
            .update(key, value)
            .map_err(Error::MerkleTreeError)?;
        Ok(())
    }

<<<<<<< HEAD
    // TODO temporary
    pub fn get_balance(&mut self, addr: &Address) -> Result<Balance> {
        match self.block.balances.get(addr) {
            Some(value) => Ok(value.clone()),
            None => Ok(Balance::new(0)),
        }
    }

    // TODO temporary
    pub fn update_balance(
=======
    pub fn read(
        &self,
        addr: &Address,
        column: &str,
    ) -> Result<Option<Vec<u8>>> {
        match self.block.subspaces.get(addr) {
            // TODO: first read from a write log 
            Some(subspace) => match subspace.get(column) {
                Some(bytes) => Ok(Some(bytes.clone())),
                None => Ok(None),
            },
            // TODO: read from DB?
            //None => self.db.read(addr, column)?;
            None => Ok(None),
        }
    }

    pub fn write(
>>>>>>> e84bd322
        &mut self,
        addr: &Address,
        column: &str,
        value: Vec<u8>,
    ) -> Result<()> {
        // TODO: update the merkle tree later
        let storage_key = format!("{}/{}", addr.to_key_seg(), column);
        let key = storage_key.hash256();
        let value_h256 = value.hash256();
        self.update_tree(key, value_h256)?;
        // TODO: write to a write log?
        match self.block.subspaces.get_mut(addr) {
            Some(subspace) => {
                subspace.insert(column.to_owned(), value);
            }
            None => {
                let mut subspace = HashMap::new();
                subspace.insert(column.to_owned(), value);
                self.block.subspaces.insert(addr.clone(), subspace);
            }
        }
        Ok(())
    }

    // TODO this doesn't belong here, temporary for convenience...
    pub fn transfer(
        &mut self,
        src: &Address,
        dest: &Address,
        amount: u64,
    ) -> Result<()> {
        let src_balance = match self.read(src, "balance/eth")? {
            None => {
                return Err(Error::Temporary {
                    error: format!("Source balance not found {:?}", src),
                });
            }
            Some(bytes) => u64::decode(bytes),
        };
        if src_balance < amount {
            return Err(Error::Temporary {
                error: format!("Source balance is too low {:?}", src),
            });
        }

        let dest_balance = match self.read(dest, "balance/eth")? {
            None => 0,
            Some(bytes) => u64::decode(bytes),
        };

        self.write(src, "balance/eth", (src_balance - amount).encode())?;
        self.write(dest, "balance/eth", (dest_balance + amount).encode())?;
        Ok(())
    }

    /// # Block header data
    /// Chain ID is not in the Merkle tree as it's tracked by Tendermint in the
    /// block header. Hence, we don't update the tree when this is set.
    pub fn set_chain_id(&mut self, chain_id: &str) -> Result<()> {
        if self.chain_id == chain_id {
            return Ok(());
        }
        self.chain_id = chain_id.to_owned();
        self.db
            .write_chain_id(&self.chain_id)
            .map_err(Error::DBError)?;
        Ok(())
    }

    /// Block data is in the Merkle tree as it's tracked by Tendermint in the
    /// block header. Hence, we don't update the tree when this is set.
    pub fn begin_block(
        &mut self,
        hash: BlockHash,
        height: BlockHeight,
    ) -> Result<()> {
        self.block.hash = hash;
        self.block.height = height;
        Ok(())
    }

    /// Get a validity predicate for the given account address
    pub fn validity_predicate(&self, addr: &Address) -> Result<Vec<u8>> {
        match self.read(addr, "vp")? {
            Some(vp) => Ok(vp.clone()),
            // TODO: this temporarily loads default VP template if none found
            None => Ok(VP_WASM.to_vec()),
        }
    }
}

impl Default for MerkleTree {
    fn default() -> Self {
        MerkleTree(SparseMerkleTree::default())
    }
}

impl core::fmt::Debug for MerkleTree {
    fn fmt(&self, f: &mut std::fmt::Formatter<'_>) -> std::fmt::Result {
        let root_hash = format!("{}", ByteBuf(self.0.root().as_slice()));
        f.debug_struct("MerkleTree")
            .field("root_hash", &root_hash)
            .finish()
    }
}<|MERGE_RESOLUTION|>--- conflicted
+++ resolved
@@ -125,25 +125,13 @@
         Ok(())
     }
 
-<<<<<<< HEAD
-    // TODO temporary
-    pub fn get_balance(&mut self, addr: &Address) -> Result<Balance> {
-        match self.block.balances.get(addr) {
-            Some(value) => Ok(value.clone()),
-            None => Ok(Balance::new(0)),
-        }
-    }
-
-    // TODO temporary
-    pub fn update_balance(
-=======
     pub fn read(
         &self,
         addr: &Address,
         column: &str,
     ) -> Result<Option<Vec<u8>>> {
         match self.block.subspaces.get(addr) {
-            // TODO: first read from a write log 
+            // TODO: first read from a write log
             Some(subspace) => match subspace.get(column) {
                 Some(bytes) => Ok(Some(bytes.clone())),
                 None => Ok(None),
@@ -155,7 +143,6 @@
     }
 
     pub fn write(
->>>>>>> e84bd322
         &mut self,
         addr: &Address,
         column: &str,
