/// Transaction environment imports
pub mod tx {
    pub use core::slice;
    use std::convert::TryFrom;
    use std::marker::PhantomData;
    pub use std::mem::size_of;

    use anoma_shared::types::{
        Address, BlockHash, BlockHeight, BLOCK_HASH_LENGTH, CHAIN_ID_LENGTH,
    };
    use anoma_shared::vm_memory::KeyVal;
    pub use borsh::{BorshDeserialize, BorshSerialize};

    /// This macro expects a function with signature:
    ///
    /// ```ignore
    /// fn apply_tx(tx_data: vm_memory::Data)
    /// ```
    /// TODO try to switch to procedural macros instead
    #[macro_export]
    macro_rules! transaction {
        (fn $fn:ident ( $($arg:ident : $type:ty),* $(,)?) $body:block ) => {
            use wee_alloc;

            // Use `wee_alloc` as the global allocator.
            #[global_allocator]
            static ALLOC: wee_alloc::WeeAlloc = wee_alloc::WeeAlloc::INIT;

            fn $fn( $($arg: $type),* ) $body

            // The module entrypoint callable by wasm runtime
            #[no_mangle]
            extern "C" fn _apply_tx(tx_data_ptr: u64, tx_data_len: u64) {
                let slice = unsafe {
                    slice::from_raw_parts(
                        tx_data_ptr as *const u8,
                        tx_data_len as _,
                    )
                };
                let tx_data = slice.to_vec() as vm_memory::Data;

                $fn(tx_data);
            }
        }
    }

    pub struct KeyValIterator<T>(pub u64, pub PhantomData<T>);

    impl<T: BorshDeserialize> Iterator for KeyValIterator<T> {
        type Item = (String, T);

        fn next(&mut self) -> Option<(String, T)> {
            let result: Vec<u8> = Vec::with_capacity(0);
            let size = unsafe { _iter_next(self.0, result.as_ptr() as _) };
            if size == -1 {
                None
            } else {
                let slice = unsafe {
                    slice::from_raw_parts(result.as_ptr(), size as _)
                };
                match KeyVal::try_from_slice(slice) {
                    Ok(key_val) => match T::try_from_slice(&key_val.val) {
                        Ok(v) => Some((key_val.key, v)),
                        Err(_) => None,
                    },
                    Err(_) => None,
                }
            }
        }
    }

    /// Try to read a variable-length value at the given key from storage.
    pub fn read<K: AsRef<str>, T: BorshDeserialize>(key: K) -> Option<T> {
        let key = key.as_ref();
        let size = size_of::<T>();
        let result = Vec::with_capacity(size);
        let size = unsafe {
            _read(key.as_ptr() as _, key.len() as _, result.as_ptr() as _)
        };
        if size == -1 {
            None
        } else {
            let slice =
                unsafe { slice::from_raw_parts(result.as_ptr(), size as _) };
            T::try_from_slice(slice).ok()
        }
    }

    /// Check if the given key is present in storage.
    pub fn has_key(key: impl AsRef<str>) -> bool {
        let key = key.as_ref();
        let found = unsafe { _has_key(key.as_ptr() as _, key.len() as _) };
        found == 1
    }

    /// Write a value at the given key to storage.
    pub fn write<K: AsRef<str>, T: BorshSerialize>(key: K, val: T) {
        let key = key.as_ref();
        let mut buf: Vec<u8> = Vec::with_capacity(size_of::<T>());
        val.serialize(&mut buf).unwrap();
        unsafe {
            _write(
                key.as_ptr() as _,
                key.len() as _,
                buf.as_ptr() as _,
                buf.len() as _,
            )
        };
    }

    /// Delete a value at the given key from storage.
    pub fn delete<K: AsRef<str>, T: BorshSerialize>(key: K) {
        let key = key.as_ref();
        unsafe { _delete(key.as_ptr() as _, key.len() as _) };
    }

    /// Get an iterator with the given prefix
    pub fn iter_prefix<K: AsRef<str>, T: BorshDeserialize>(
        prefix: K,
    ) -> KeyValIterator<T> {
        let prefix = prefix.as_ref();
        let iter_id =
            unsafe { _iter_prefix(prefix.as_ptr() as _, prefix.len() as _) };
        KeyValIterator(iter_id, PhantomData)
    }

    /// Insert a verifier
    pub fn insert_verifier(addr: Address) {
        let addr = addr.encode();
        unsafe { _insert_verifier(addr.as_ptr() as _, addr.len() as _) }
    }

    /// Update a validity predicate
    pub fn update_validity_predicate(addr: Address, code: impl AsRef<[u8]>) {
        let addr = addr.encode();
        let code = code.as_ref();
        unsafe {
            _update_validity_predicate(
                addr.as_ptr() as _,
                addr.len() as _,
                code.as_ptr() as _,
                code.len() as _,
            )
        };
    }

    // Initialize a new account
    pub fn init_account(code: impl AsRef<[u8]>) -> Address {
        let code = code.as_ref();
        let result = Vec::with_capacity(0);
        let result_len = unsafe {
            _init_account(
                code.as_ptr() as _,
                code.len() as _,
                result.as_ptr() as _,
            )
        };
        let slice =
            unsafe { slice::from_raw_parts(result.as_ptr(), result_len as _) };
        Address::try_from_slice(slice)
            .expect("Decoding address created by the ledger shouldn't fail")
    }

    /// Get the chain ID
    pub fn get_chain_id() -> String {
        let result = Vec::with_capacity(CHAIN_ID_LENGTH);
        unsafe {
            _get_chain_id(result.as_ptr() as _);
        }
        let slice = unsafe {
            slice::from_raw_parts(result.as_ptr(), CHAIN_ID_LENGTH as _)
        };
        String::from_utf8(slice.to_vec()).expect("Cannot convert the ID string")
    }

    /// Get the committed block height
    pub fn get_block_height() -> BlockHeight {
        BlockHeight(unsafe { _get_block_height() })
    }

    /// Get a block hash
    pub fn get_block_hash() -> BlockHash {
        let result = Vec::with_capacity(BLOCK_HASH_LENGTH);
        unsafe {
            _get_block_hash(result.as_ptr() as _);
        }
        let slice = unsafe {
            slice::from_raw_parts(result.as_ptr(), BLOCK_HASH_LENGTH as _)
        };
        BlockHash::try_from(slice).expect("Cannot convert the hash")
    }

    /// Log a string. The message will be printed at the `tracing::Level::Info`.
    pub fn log_string<T: AsRef<str>>(msg: T) {
        let msg = msg.as_ref();
        unsafe {
            _log_string(msg.as_ptr() as _, msg.len() as _);
        }
    }

    /// These host functions are implemented in the Anoma's [`host_env`]
    /// module. The environment provides calls to them via this C interface.
    extern "C" {
        // Read variable-length data when we don't know the size up-front,
        // returns the size of the value (can be 0), or -1 if the key is
        // not present.
        fn _read(key_ptr: u64, key_len: u64, result_ptr: u64) -> i64;

        // Returns 1 if the key is present, 0 otherwise.
        fn _has_key(key_ptr: u64, key_len: u64) -> u64;

        // Write key/value, returns 1 on success, 0 otherwise.
        fn _write(key_ptr: u64, key_len: u64, val_ptr: u64, val_len: u64);

        // Delete the given key and its value, returns 1 on success, 0
        // otherwise.
        fn _delete(key_ptr: u64, key_len: u64) -> u64;

        // Get an ID of a data iterator with key prefix
        fn _iter_prefix(prefix_ptr: u64, prefix_len: u64) -> u64;

        // Read variable-length data when we don't know the size up-front,
        // returns the size of the value (can be 0), or -1 if the key is not
        // present.
        fn _iter_next(iter_id: u64, result_ptr: u64) -> i64;

        // Insert a verifier
        fn _insert_verifier(addr_ptr: u64, addr_len: u64);

        // Update a validity predicate
        fn _update_validity_predicate(
            addr_ptr: u64,
            addr_len: u64,
            code_ptr: u64,
            code_len: u64,
        );

        // Initialize a new account
        fn _init_account(code_ptr: u64, code_len: u64, result_ptr: u64) -> u64;

        // Get the chain ID
        fn _get_chain_id(result_ptr: u64);

        // Get the current block height
        fn _get_block_height() -> u64;

        // Get the current block hash
        fn _get_block_hash(result_ptr: u64);

        // Requires a node running with "Info" log level
        fn _log_string(str_ptr: u64, str_len: u64);
    }
}

/// Validity predicate environment imports
pub mod vp {
    pub use core::slice;
    use std::convert::TryFrom;
    use std::marker::PhantomData;
    pub use std::mem::size_of;

    use anoma_shared::types::key::ed25519::{PublicKey, Signature};
    use anoma_shared::types::{
        BlockHash, BlockHeight, BLOCK_HASH_LENGTH, CHAIN_ID_LENGTH,
    };
    use anoma_shared::vm_memory::KeyVal;
    pub use borsh::{BorshDeserialize, BorshSerialize};

    /// This macro expects a function with signature:
    ///
    /// ```ignore
    /// fn validate_tx(tx_data: vm_memory::Data, addr: Address, keys_changed: HashSet<Address>) -> bool
    /// ```
    #[macro_export]
    macro_rules! validity_predicate {
        (fn $fn:ident ( $($arg:ident : $type:ty),* $(,)?) -> $ret:ty $body:block ) => {
            use wee_alloc;

            // Use `wee_alloc` as the global allocator.
            #[global_allocator]
            static ALLOC: wee_alloc::WeeAlloc = wee_alloc::WeeAlloc::INIT;

            fn $fn( $($arg: $type),* ) -> $ret $body

            // The module entrypoint callable by wasm runtime
            #[no_mangle]
            extern "C" fn _validate_tx(
                // VP's account's address
                // TODO Should the address be on demand (a call to host function?)
                addr_ptr: u64,
                addr_len: u64,
                tx_data_ptr: u64,
                tx_data_len: u64,
                keys_changed_ptr: u64,
                keys_changed_len: u64,
                verifiers_ptr: u64,
                verifiers_len: u64,
            ) -> u64 {
                let slice = unsafe {
                    slice::from_raw_parts(addr_ptr as *const u8, addr_len as _)
                };
                let addr = Address::try_from_slice(slice).unwrap();

                let slice = unsafe {
                    slice::from_raw_parts(
                        tx_data_ptr as *const u8,
                        tx_data_len as _,
                    )
                };
                let tx_data = slice.to_vec() as vm_memory::Data;

                let slice = unsafe {
                    slice::from_raw_parts(
                        keys_changed_ptr as *const u8,
                        keys_changed_len as _,
                    )
                };
                let keys_changed: Vec<Key> = Vec::try_from_slice(slice).unwrap();

                let slice = unsafe {
                    slice::from_raw_parts(
                        verifiers_ptr as *const u8,
                        verifiers_len as _,
                    )
                };
                let verifiers: HashSet<Address> = HashSet::try_from_slice(slice).unwrap();

                // run validation with the concrete type(s)
                if $fn(tx_data, addr, keys_changed, verifiers) {
                    1
                } else {
                    0
                }
            }
        }
    }
    pub struct PreKeyValIterator<T>(pub u64, pub PhantomData<T>);
    pub struct PostKeyValIterator<T>(pub u64, pub PhantomData<T>);

    /// Try to read a variable-length value at the given key from storage before
    /// transaction execution.
    pub fn read_pre<K: AsRef<str>, T: BorshDeserialize>(key: K) -> Option<T> {
        let key = key.as_ref();
        let size = size_of::<T>();
        let result = Vec::with_capacity(size);
        let size = unsafe {
            _read_pre(key.as_ptr() as _, key.len() as _, result.as_ptr() as _)
        };
        if size == -1 {
            None
        } else {
            let slice =
                unsafe { slice::from_raw_parts(result.as_ptr(), size as _) };
            T::try_from_slice(slice).ok()
        }
    }

    /// Try to read a variable-length value at the given key from storage after
    /// transaction execution.
    pub fn read_post<K: AsRef<str>, T: BorshDeserialize>(key: K) -> Option<T> {
        let key = key.as_ref();
        let size = size_of::<T>();
        let result = Vec::with_capacity(size);
        let size = unsafe {
            _read_post(key.as_ptr() as _, key.len() as _, result.as_ptr() as _)
        };
        if size == -1 {
            None
        } else {
            let slice =
                unsafe { slice::from_raw_parts(result.as_ptr(), size as _) };
            T::try_from_slice(slice).ok()
        }
    }

    /// Check if the given key was present in storage before transaction
    /// execution.
    pub fn has_key_pre(key: impl AsRef<str>) -> bool {
        let key = key.as_ref();
        let found = unsafe { _has_key_pre(key.as_ptr() as _, key.len() as _) };
        found == 1
    }

    /// Check if the given key is present in storage after transaction
    /// execution.
    pub fn has_key_post(key: impl AsRef<str>) -> bool {
        let key = key.as_ref();
        let found = unsafe { _has_key_post(key.as_ptr() as _, key.len() as _) };
        found == 1
    }

    /// Get an iterator with the given prefix before transaction execution
    pub fn iter_prefix_pre<K: AsRef<str>, T: BorshDeserialize>(
        prefix: K,
    ) -> PreKeyValIterator<T> {
        let prefix = prefix.as_ref();
        let iter_id =
            unsafe { _iter_prefix(prefix.as_ptr() as _, prefix.len() as _) };
        PreKeyValIterator(iter_id, PhantomData)
    }

    impl<T: BorshDeserialize> Iterator for PreKeyValIterator<T> {
        type Item = (String, T);

        fn next(&mut self) -> Option<(String, T)> {
            let result: Vec<u8> = Vec::with_capacity(0);
            let size = unsafe { _iter_pre_next(self.0, result.as_ptr() as _) };
            if size == -1 {
                None
            } else {
                let slice = unsafe {
                    slice::from_raw_parts(result.as_ptr(), size as _)
                };
                match KeyVal::try_from_slice(slice) {
                    Ok(key_val) => match T::try_from_slice(&key_val.val) {
                        Ok(v) => Some((key_val.key, v)),
                        Err(_) => None,
                    },
                    Err(_) => None,
                }
            }
        }
    }

    /// Get an iterator with the given prefix after transaction execution
    pub fn iter_prefix_post<K: AsRef<str>, T: BorshDeserialize>(
        prefix: K,
    ) -> PostKeyValIterator<T> {
        let prefix = prefix.as_ref();
        let iter_id =
            unsafe { _iter_prefix(prefix.as_ptr() as _, prefix.len() as _) };
        PostKeyValIterator(iter_id, PhantomData)
    }

    impl<T: BorshDeserialize> Iterator for PostKeyValIterator<T> {
        type Item = (String, T);

        fn next(&mut self) -> Option<(String, T)> {
            let result: Vec<u8> = Vec::with_capacity(0);
            let size = unsafe { _iter_post_next(self.0, result.as_ptr() as _) };
            if size == -1 {
                None
            } else {
                let slice = unsafe {
                    slice::from_raw_parts(result.as_ptr(), size as _)
                };
                match KeyVal::try_from_slice(slice) {
                    Ok(key_val) => match T::try_from_slice(&key_val.val) {
                        Ok(v) => Some((key_val.key, v)),
                        Err(_) => None,
                    },
                    Err(_) => None,
                }
            }
        }
    }

    /// Get the chain ID
    pub fn get_chain_id() -> String {
        let result = Vec::with_capacity(CHAIN_ID_LENGTH);
        unsafe {
            _get_chain_id(result.as_ptr() as _);
        }
        let slice = unsafe {
            slice::from_raw_parts(result.as_ptr(), CHAIN_ID_LENGTH as _)
        };
        String::from_utf8(slice.to_vec()).expect("Cannot convert the ID string")
    }

    /// Get the committed block height
    pub fn get_block_height() -> BlockHeight {
        BlockHeight(unsafe { _get_block_height() })
    }

    /// Get a block hash
    pub fn get_block_hash() -> BlockHash {
        let result = Vec::with_capacity(BLOCK_HASH_LENGTH);
        unsafe {
            _get_block_hash(result.as_ptr() as _);
        }
        let slice = unsafe {
            slice::from_raw_parts(result.as_ptr(), BLOCK_HASH_LENGTH as _)
        };
        BlockHash::try_from(slice).expect("Cannot convert the hash")
    }

    /// Verify a transaction signature. The signature is expected to have been
    /// produced on the data concatenated with the transaction code.
    pub fn verify_tx_signature(
        pk: &PublicKey,
        data: &[u8],
        sig: &Signature,
    ) -> bool {
        let pk = BorshSerialize::try_to_vec(pk).unwrap();
        let sig = BorshSerialize::try_to_vec(sig).unwrap();
        let valid = unsafe {
            _verify_tx_signature(
                pk.as_ptr() as _,
                pk.len() as _,
                data.as_ptr() as _,
                data.len() as _,
                sig.as_ptr() as _,
                sig.len() as _,
            )
        };
        valid == 1
    }

    /// Log a string. The message will be printed at the `tracing::Level::Info`.
    pub fn log_string<T: AsRef<str>>(msg: T) {
        let msg = msg.as_ref();
        unsafe {
            _log_string(msg.as_ptr() as _, msg.len() as _);
        }
    }

    /// These host functions are implemented in the Anoma's [`host_env`]
    /// module. The environment provides calls to them via this C interface.
    extern "C" {
        // Read variable-length prior state when we don't know the size
        // up-front, returns the size of the value (can be 0), or -1 if
        // the key is not present.
        fn _read_pre(key_ptr: u64, key_len: u64, result_ptr: u64) -> i64;

        // Read variable-length posterior state when we don't know the size
        // up-front, returns the size of the value (can be 0), or -1 if
        // the key is not present.
        fn _read_post(key_ptr: u64, key_len: u64, result_ptr: u64) -> i64;

        // Returns 1 if the key is present in prior state, 0 otherwise.
        fn _has_key_pre(key_ptr: u64, key_len: u64) -> u64;

        // Returns 1 if the key is present in posterior state, 0 otherwise.
        fn _has_key_post(key_ptr: u64, key_len: u64) -> u64;

        // Get an ID of a data iterator with key prefix
        fn _iter_prefix(prefix_ptr: u64, prefix_len: u64) -> u64;

        // Read variable-length prior state when we don't know the size
        // up-front, returns the size of the value (can be 0), or -1 if
        // the key is not present.
        fn _iter_pre_next(iter_id: u64, result_ptr: u64) -> i64;

        // Read variable-length posterior state when we don't know the size
        // up-front, returns the size of the value (can be 0), or -1 if the
        // key is not present.
        fn _iter_post_next(iter_id: u64, result_ptr: u64) -> i64;

        // Get the chain ID
        fn _get_chain_id(result_ptr: u64);

        // Get the current block height
        fn _get_block_height() -> u64;

        // Get the current block hash
        fn _get_block_hash(result_ptr: u64);

        // Verify a transaction signature
        fn _verify_tx_signature(
            pk_ptr: u64,
            pk_len: u64,
            data_ptr: u64,
            data_len: u64,
            sig_ptr: u64,
            sig_len: u64,
        ) -> u64;

        // Requires a node running with "Info" log level
        fn _log_string(str_ptr: u64, str_len: u64);
    }
}

/// Matchmaker environment imports
pub mod matchmaker {
    pub use core::slice;
    use std::collections::HashSet;

    pub use borsh::{BorshDeserialize, BorshSerialize};

    /// This macro expects a function with signature:
    ///
    /// ```ignore
    /// fn match_intent(matchmaker_data:Vec<u8>, intent_id: Vec<u8>, intent: Intent) -> bool
    /// ```
    /// ```
    #[macro_export]
    macro_rules! matchmaker {
        (fn $fn:ident ( $($arg:ident : $type:ty),* $(,)?) -> $ret:ty $body:block ) => {
            use wee_alloc;

            // Use `wee_alloc` as the global allocator.
            #[global_allocator]
            static ALLOC: wee_alloc::WeeAlloc = wee_alloc::WeeAlloc::INIT;

            fn $fn( $($arg: $type),* ) -> $ret $body

            /// The module interface callable by wasm runtime
            #[no_mangle]
            extern "C" fn _match_intent(
                data_ptr: u64,
                data_len: u64,
                intent_id_ptr: u64,
                intent_id_len: u64,
                intent_data_ptr: u64,
                intent_data_len: u64,
            ) -> u64 {
                let get_data = |ptr, len| {
                    let slice = unsafe {
                        slice::from_raw_parts(ptr as *const u8, len as _)
                    };
                    slice.to_vec()
                };

                if $fn(
                    get_data(data_ptr, data_len),
                    get_data(intent_id_ptr, intent_id_len),
                    get_data(intent_data_ptr, intent_data_len),
                ) {
                    0
                } else {
                    1
                }
            }
        }
    }

    pub fn send_match(tx_data: Vec<u8>) {
        unsafe { _send_match(tx_data.as_ptr() as _, tx_data.len() as _) };
    }

<<<<<<< HEAD
    pub fn update_data(data: Vec<u8>) {
        unsafe { _update_data(data.as_ptr() as _, data.len() as _) };
    }

    pub fn remove_intents(intents_id: HashSet<Vec<u8>>) {
        let intents_id_bytes = intents_id.try_to_vec().unwrap();
        unsafe {
            _remove_intents(
                intents_id_bytes.as_ptr() as _,
                intents_id_bytes.len() as _,
            )
        };
    }

    /// Log a string. The message will be printed at the [`log::Level::Info`].
=======
    /// Log a string. The message will be printed at the `tracing::Level::Info`.
>>>>>>> 2818319b
    pub fn log_string<T: AsRef<str>>(msg: T) {
        let msg = msg.as_ref();
        unsafe {
            _log_string(msg.as_ptr() as _, msg.len() as _);
        }
    }

    /// These host functions are implemented in the Anoma's [`host_env`]
    /// module. The environment provides calls to them via this C interface.
    extern "C" {
        // Inject a transaction from matchmaker's matched intents to the ledger
        pub fn _send_match(data_ptr: u64, data_len: u64);

        pub fn _update_data(data_ptr: u64, data_len: u64);

        pub fn _remove_intents(intents_id_ptr: u64, intents_id_len: u64);

        // Requires a node running with "Info" log level
        pub fn _log_string(str_ptr: u64, str_len: u64);
    }
}

/// Filter environment imports
pub mod filter {
    pub use core::slice;

    pub use borsh::{BorshDeserialize, BorshSerialize};

    /// This macro expects a function with signature:
    ///
    /// ```ignore
    /// fn validate_intent(intent: Vec<u8>) -> bool
    /// ```
    #[macro_export]
    macro_rules! filter {
        (fn $fn:ident ( $($arg:ident : $type:ty),* $(,)?) -> $ret:ty $body:block ) => {
            use wee_alloc;

            // Use `wee_alloc` as the global allocator.
            #[global_allocator]
            static ALLOC: wee_alloc::WeeAlloc = wee_alloc::WeeAlloc::INIT;

            fn $fn( $($arg: $type),* ) -> $ret $body

            /// The module interface callable by wasm runtime
            #[no_mangle]
            extern "C" fn _validate_intent(
                intent_data_ptr: u64,
                intent_data_len: u64,
            ) -> u64 {
                let get_data = |ptr, len| {
                    let slice = unsafe {
                        slice::from_raw_parts(ptr as *const u8, len as _)
                    };
                    slice.to_vec()
                };

                if $fn(
                    get_data(intent_data_ptr, intent_data_len),
                ) {
                    0
                } else {
                    1
                }
            }
        }
    }

    /// Log a string. The message will be printed at the `tracing::Level::Info`.
    pub fn log_string<T: AsRef<str>>(msg: T) {
        let msg = msg.as_ref();
        unsafe {
            _log_string(msg.as_ptr() as _, msg.len() as _);
        }
    }

    /// These host functions are implemented in the Anoma's [`host_env`]
    /// module. The environment provides calls to them via this C interface.
    extern "C" {
        // Requires a node running with "Info" log level
        pub fn _log_string(str_ptr: u64, str_len: u64);
    }
}<|MERGE_RESOLUTION|>--- conflicted
+++ resolved
@@ -628,7 +628,6 @@
         unsafe { _send_match(tx_data.as_ptr() as _, tx_data.len() as _) };
     }
 
-<<<<<<< HEAD
     pub fn update_data(data: Vec<u8>) {
         unsafe { _update_data(data.as_ptr() as _, data.len() as _) };
     }
@@ -643,10 +642,7 @@
         };
     }
 
-    /// Log a string. The message will be printed at the [`log::Level::Info`].
-=======
     /// Log a string. The message will be printed at the `tracing::Level::Info`.
->>>>>>> 2818319b
     pub fn log_string<T: AsRef<str>>(msg: T) {
         let msg = msg.as_ref();
         unsafe {
