--- conflicted
+++ resolved
@@ -296,13 +296,6 @@
             pos_data: GenesisValidator {
                 address: Address::decode(config.address.as_ref().unwrap())
                     .unwrap(),
-<<<<<<< HEAD
-=======
-                staking_reward_address: Address::decode(
-                    config.staking_reward_address.as_ref().unwrap(),
-                )
-                .unwrap(),
->>>>>>> 70b760ae
                 tokens: token::Amount::whole(config.tokens.unwrap_or_default()),
                 consensus_key: config
                     .consensus_public_key
@@ -540,17 +533,10 @@
             .iter()
             .map(|(name, cfg)| (name.clone(), load_implicit(cfg)))
             .collect();
-<<<<<<< HEAD
+        #[allow(clippy::iter_kv_map)]
         let token_accounts = token
             .iter()
             .map(|(_name, cfg)| {
-=======
-        let token_accounts = config
-            .token
-            .unwrap_or_default()
-            .values()
-            .map(|cfg| {
->>>>>>> 70b760ae
                 load_token(
                     cfg,
                     &wasm,
