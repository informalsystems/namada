--- conflicted
+++ resolved
@@ -243,13 +243,8 @@
         let pkh: PublicKeyHash = PublicKeyHash::from(&keypair.ref_to());
         let (keypair_to_store, raw_keypair) =
             StoredKeypair::new(keypair, password);
-<<<<<<< HEAD
         let address = Address::Implicit(ImplicitAddress(pkh.clone()));
-        let alias = alias.unwrap_or_else(|| pkh.clone().into());
-=======
-        let address = Address::Implicit(ImplicitAddress::Ed25519(pkh.clone()));
         let alias = alias.unwrap_or_else(|| pkh.clone().into()).to_lowercase();
->>>>>>> 081762ce
         if self
             .insert_keypair(alias.clone(), keypair_to_store, pkh)
             .is_none()
