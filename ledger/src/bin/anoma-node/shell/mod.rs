--- conflicted
+++ resolved
@@ -15,13 +15,7 @@
 };
 use self::tendermint::{AbciMsg, AbciReceiver};
 
-<<<<<<< HEAD
-pub fn run(config: AnomaConfig) {
-    // open a channel between ABCI (the sender) and the shell (the receiver)
-    let (sender, receiver) = mpsc::channel();
-    let shell = Shell::new(receiver, &config.node.db_path);
-    let addr = format!("{}:{}", config.tendermint.host, config.tendermint.port).parse().unwrap();
-=======
+
 #[derive(Error, Debug)]
 pub enum Error {
     #[error("TEMPORARY error: {error}")]
@@ -47,32 +41,22 @@
 
 pub type Result<T> = std::result::Result<T, Error>;
 
-pub fn run(config: Config) -> Result<()> {
-    // run our shell via Tendermint ABCI
-    let db_path = config.home_dir.join("db");
+pub fn run(config: AnomaConfig) {
     // open a channel between ABCI (the sender) and the shell (the receiver)
     let (sender, receiver) = mpsc::channel();
-    let shell = Shell::new(receiver, db_path);
-    let addr = "127.0.0.1:26658".parse().map_err(|e| Error::Temporary {
+    let shell = Shell::new(receiver, &config.node.db_path);
+    let addr = format!("{}:{}", config.tendermint.host, config.tendermint.port).parse().map_err(|e| Error::Temporary {
         error: format!("cannot parse tendermint address {}", e),
     })?;
->>>>>>> 327a2d7b
     // Run Tendermint ABCI server in another thread
     std::thread::spawn(move || tendermint::run(sender, config, addr));
     shell.run()
 }
 
-<<<<<<< HEAD
 pub fn reset(config: AnomaConfig) {
     // simply nuke the DB files
     let db_path = config.db_home_dir();
     match std::fs::remove_dir_all(db_path) {
-=======
-pub fn reset(config: Config) -> Result<()> {
-    // simply nuke the DB files
-    let db_path = config.home_dir.join("db");
-    match std::fs::remove_dir_all(&db_path) {
->>>>>>> 327a2d7b
         Err(e) if e.kind() == std::io::ErrorKind::NotFound => (),
         res => res.map_err(Error::RemoveDB)?,
     };
