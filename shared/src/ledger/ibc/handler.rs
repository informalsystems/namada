--- conflicted
+++ resolved
@@ -522,15 +522,10 @@
             channel.encode_vec().expect("encoding shouldn't fail"),
         )?;
 
-<<<<<<< HEAD
-        let event = make_open_ack_channel_event(msg).try_into().unwrap();
-        self.emit_ibc_event(event)?;
-=======
         let event = make_open_ack_channel_event(msg, &channel)?
             .try_into()
             .unwrap();
-        self.emit_ibc_event(event);
->>>>>>> 95a09b75
+        self.emit_ibc_event(event)?;
 
         Ok(())
     }
@@ -557,15 +552,10 @@
             channel.encode_vec().expect("encoding shouldn't fail"),
         )?;
 
-<<<<<<< HEAD
-        let event = make_open_confirm_channel_event(msg).try_into().unwrap();
-        self.emit_ibc_event(event)?;
-=======
         let event = make_open_confirm_channel_event(msg, &channel)?
             .try_into()
             .unwrap();
-        self.emit_ibc_event(event);
->>>>>>> 95a09b75
+        self.emit_ibc_event(event)?;
 
         Ok(())
     }
@@ -592,15 +582,10 @@
             channel.encode_vec().expect("encoding shouldn't fail"),
         )?;
 
-<<<<<<< HEAD
-        let event = make_close_init_channel_event(msg).try_into().unwrap();
-        self.emit_ibc_event(event)?;
-=======
         let event = make_close_init_channel_event(msg, &channel)?
             .try_into()
             .unwrap();
-        self.emit_ibc_event(event);
->>>>>>> 95a09b75
+        self.emit_ibc_event(event)?;
 
         Ok(())
     }
@@ -627,15 +612,10 @@
             channel.encode_vec().expect("encoding shouldn't fail"),
         )?;
 
-<<<<<<< HEAD
-        let event = make_close_confirm_channel_event(msg).try_into().unwrap();
-        self.emit_ibc_event(event)?;
-=======
         let event = make_close_confirm_channel_event(msg, &channel)?
             .try_into()
             .unwrap();
-        self.emit_ibc_event(event);
->>>>>>> 95a09b75
+        self.emit_ibc_event(event)?;
 
         Ok(())
     }
@@ -681,15 +661,7 @@
             packet.sequence,
         );
         let commitment = commitment(&packet);
-<<<<<<< HEAD
-        let mut commitment_bytes = vec![];
-        commitment
-            .encode(&mut commitment_bytes)
-            .expect("encoding shouldn't fail");
-        self.write_ibc_data(&commitment_key, commitment_bytes)?;
-=======
-        self.write_ibc_data(&commitment_key, commitment.into_vec());
->>>>>>> 95a09b75
+        self.write_ibc_data(&commitment_key, commitment.into_vec())?;
 
         let event = make_send_packet_event(packet).try_into().unwrap();
         self.emit_ibc_event(event)?;
@@ -722,12 +694,8 @@
             msg.packet.sequence,
         );
         let ack = PacketAck::default().encode_to_vec();
-<<<<<<< HEAD
-        self.write_ibc_data(&ack_key, ack.clone())?;
-=======
         let ack_commitment = sha2::Sha256::digest(&ack).to_vec();
-        self.write_ibc_data(&ack_key, ack_commitment);
->>>>>>> 95a09b75
+        self.write_ibc_data(&ack_key, ack_commitment)?;
 
         // increment the next sequence receive
         let port_channel_id = port_channel_id(
