--- conflicted
+++ resolved
@@ -338,13 +338,12 @@
     if cfg!(feature = "ABCI") {
         // Check that tendermint is on $PATH
         Command::new("which").arg("tendermint").assert().success();
-        std::env::var("TENDERMINT").expect_err(
-            "The env variable TENDERMINT must **not** be set",
-        );
+        std::env::var("TENDERMINT")
+            .expect_err("The env variable TENDERMINT must **not** be set");
     } else {
         std::env::var("TENDERMINT").expect(
-            "The env variable TENDERMINT must be set and point to a local build \
-         of the tendermint abci++ branch",
+            "The env variable TENDERMINT must be set and point to a local \
+             build of the tendermint abci++ branch",
         );
     }
     working_dir
@@ -460,7 +459,6 @@
         Ok(val) => val.to_ascii_lowercase() != "false",
         _ => false,
     };
-<<<<<<< HEAD
     let cmd = if !cfg!(feature = "ABCI") {
         CargoBuild::new()
             .package(APPS_PACKAGE)
@@ -476,12 +474,6 @@
             .features("std ABCI")
             .bin(bin_name)
     };
-=======
-    let cmd = CargoBuild::new()
-        .package(APPS_PACKAGE)
-        .manifest_path(manifest_path)
-        .bin(bin_name);
->>>>>>> ed0e04b9
     let cmd = if run_debug {
         cmd
     } else {
